# image reading and writing

## Housekeeping
import numpy as np
import os
import datetime
from datetime import timedelta
import re
<<<<<<< HEAD
# import pyfits
=======
>>>>>>> 57127bf2
import astropy.io.fits as pyfits
import matplotlib.pyplot as pp
from shutil import copyfile
import warnings
import json
from sys import platform as _platform


## High Level Functions
def imagename2od(imagename):
    imagepath = imagename2imagepath(imagename)
    imagedata_raw = imagepath2imagedataraw(imagepath)
    imagedata_all = imagedataraw2imagedataall(imagedata_raw)
    imagedata_od = imagedataall2od(imagedata_all)
    return imagedata_od


def imagename2rawdata(imagename):
    imagepath = imagename2imagepath(imagename)
    imagedata_raw = imagepath2imagedataraw(imagepath)
    return imagedata_raw


def imagename2alldata(imagename):
    imagepath = imagename2imagepath(imagename)
    imagedata_raw = imagepath2imagedataraw(imagepath)
    imagedata_all = imagedataraw2imagedataall(imagedata_raw)
    return imagedata_all


## Low level functions
# get path to store downloaded images
def backuploc(lab='bec1'):
    # Get user home directory
    basepath = os.path.expanduser('~')
    # override the basepath if you are using external drive with your laptop
    # basepath = '/Volumes/Brain'
    # Find out the os
    from sys import platform as _platform
    # Platform dependent storage
    if _platform == 'darwin':
        # Mac OS X
<<<<<<< HEAD
        backuppath = os.path.join(basepath, 'Documents', 'My Programs', 'Raw Imagedata Temporary')
        # backuppath = os.path.join(basepath, 'Documents Local', 'My Programs', 'Raw Imagedata Temporary')
=======
        backuppath = os.path.join(basepath, 'Documents', 'My Programs', 'Raw Imagedata Temporary',lab)
>>>>>>> 57127bf2
    elif _platform == 'win32' or _platform == 'cygwin':
        # Windows
        backuppath = os.path.join(basepath, 'Documents', 'My Programs', 'Raw Imagedata Temporary',lab)
    else:
        # Unknown platform
        return None
    # If the folder doesn't exist, create it
    if not (os.path.exists(backuppath)): os.makedirs(backuppath)
    return backuppath


# If the extension is not provided, add the default of .fits
def fixextension(filename):
    # Add the .fits extension if not present
    imageformat = os.path.splitext(filename)[1]
    if imageformat == '': filename += '.fits'
    return filename


# Copy image to local backup location
def backupimage(imagepath_original, imagepath_backup):
    backuppath = os.path.split(imagepath_backup)[0]
    if not (os.path.exists(backuppath)): os.makedirs(backuppath)
    copyfile(imagepath_original, imagepath_backup)


# string for subfolder = imagename2subfolder( string for image name )
def imagename2subfolder(imagename=None):
    # Special case if imagename is not provided
    if imagename is None: return 'None'
    # Default values for pattern (future version: include as an optional input)
    # Version 1 (the default)
    re_pattern = '\d\d-\d\d-\d\d\d\d_\d\d_\d\d_\d\d'
    datetime_format = '%m-%d-%Y_%H_%M_%S'
    # Version 2 (sometimes '01' -> ' 1')
    re_pattern_2 = '\d\d-\d\d-\d\d\d\d_ \d_\d\d_\d\d'
    datetime_format_2 = '%m-%d-%Y_ %H_%M_%S'
    # Version 3 (Fermi3 Guppy format)
    re_pattern_3 = '\d\d\d\d-\d\d-\d\d_\d\d-\d\d-\d\d'
    datetime_format_3 = '%Y-%m-%d_%H-%M-%S'
    # Find '/' in the string and remove it -- to be done
    # Extract datetime
    imagetimestr = re.findall(re_pattern, imagename)
    imagetimestr2 = re.findall(re_pattern_2, imagename)
    imagetimestr3 = re.findall(re_pattern_3, imagename)
    if len(imagetimestr) == 1:
        imagetimestr = imagetimestr[0]
    elif len(imagetimestr2) == 1:
        imagetimestr = imagetimestr2[0]
        datetime_format =  datetime_format_2
    elif len(imagetimestr3) == 1:
        imagetimestr = imagetimestr3[0]
        datetime_format =  datetime_format_3
    else:
        return 'None'
    try:
        imagetime = datetime.datetime.strptime(imagetimestr, datetime_format)
    except ValueError as err:
        return err
    # Create subfolder
    imageyear = imagetime.strftime('%Y')
    imagemonth = imagetime.strftime('%Y-%m')
    imagedate = imagetime.strftime('%Y-%m-%d')
    subfolder = os.path.join(imageyear, imagemonth, imagedate)

    return subfolder


# string for subfolder = imagename2subfolder( string for image name )
def imagename2subfolder_yesterday(imagename=None):
    # Special case if imagename is not provided
    if imagename is None: return 'None'
    # Default values for pattern (future version: include as an optional input)
    # Version 1 (the default)
    re_pattern = '\d\d-\d\d-\d\d\d\d_\d\d_\d\d_\d\d'
    datetime_format = '%m-%d-%Y_%H_%M_%S'
    # Version 2 (sometimes '01' -> ' 1')
    re_pattern_2 = '\d\d-\d\d-\d\d\d\d_ \d_\d\d_\d\d'
    datetime_format_2 = '%m-%d-%Y_ %H_%M_%S'
    # Version 3 (Fermi3 Guppy format)
    re_pattern_3 = '\d\d\d\d-\d\d-\d\d_\d\d-\d\d-\d\d'
    datetime_format_3 = '%Y-%m-%d_%H-%M-%S'
    # Find '/' in the string and remove it -- to be done
    # Extract datetime
    imagetimestr = re.findall(re_pattern, imagename)
    imagetimestr2 = re.findall(re_pattern_2, imagename)
    imagetimestr3 = re.findall(re_pattern_3, imagename)
    if len(imagetimestr) == 1:
        imagetimestr = imagetimestr[0]
    elif len(imagetimestr2) == 1:
        imagetimestr = imagetimestr2[0]
        datetime_format =  datetime_format_2
    elif len(imagetimestr3) == 1:
        imagetimestr = imagetimestr3[0]
        datetime_format =  datetime_format_3
    else:
        return 'None'
    try:
        imagetime = datetime.datetime.strptime(imagetimestr, datetime_format)
    except ValueError as err:
        return err
    # Create subfolder for yesterday
    imagetime = imagetime - timedelta(days=1)
    imageyear = imagetime.strftime('%Y')
    imagemonth = imagetime.strftime('%Y-%m')
    imagedate = imagetime.strftime('%Y-%m-%d')
    subfolder = os.path.join(imageyear, imagemonth, imagedate)
    return subfolder


# imagedata = imagename2imagepath(imagename)
def imagename2imagepath(imagename, lab='bec1', redownload=False):
    # Extract the subfolder path
    subpath = imagename2subfolder(imagename)
    subpath_yesterday = imagename2subfolder_yesterday(imagename)
    # Fix the extension
    imagename = fixextension(imagename)
    # Check if it exists on temporary location
    imagepath_backup = os.path.join(backuploc(lab), subpath, imagename)
    imagepath_backup_yesterday = os.path.join(backuploc(lab), subpath_yesterday, imagename)

    if os.path.exists(imagepath_backup) and not redownload:
        return imagepath_backup

    if os.path.exists(imagepath_backup_yesterday ) and not redownload:
        return imagepath_backup_yesterday 

    # Find the base path depending on the platform
    if _platform == 'darwin':
        # Mac OS X
        if lab=='bec1':
            basepath = '/Volumes/Raw Data/Images'
        elif lab=='fermi3':
            basepath = '/Volumes/Raw Data/Fermi3/Images'
    elif _platform == 'win32' or _platform == 'cygwin':
        # Windows
<<<<<<< HEAD
        basepath = '\\\\18.25.16.34\\Raw Data\\Images'
=======
        if lab=='bec1':
            basepath = '\\\\bec1server.mit.edu\\Raw Data\\Images'
        elif lab=='fermi3':
            basepath = '\\\\bec1server.mit.edu\\Raw Data\\Fermi3\\Images'
>>>>>>> 57127bf2
    else:
        # Unknown platform
        basepath = None
    # Check if server is connected
<<<<<<< HEAD
    if os.path.exists(basepath) is False:
        raise FileNotFoundError('Server NOT connected at {}! and file was not found at {}'.format(basepath, imagepath_backup))
    # Find the fullpath to the image
    imagepath = os.path.join(basepath, subpath, imagename)
    # Check if file exists
    if os.path.exists(imagepath) is False:
        imagepath_today = imagepath
        subpath = imagename2subfolder_yesterday(imagename)
=======
    if os.path.exists(basepath):
        # Find the fullpath to the image
>>>>>>> 57127bf2
        imagepath = os.path.join(basepath, subpath, imagename)
        # Check if file exists
        if os.path.exists(imagepath) is False:
            imagepath_today = imagepath
            subpath = imagename2subfolder_yesterday(imagename)
            imagepath = os.path.join(basepath, subpath, imagename)
            if os.path.exists(imagepath) is False:
                raise FileNotFoundError(
                    'Image NOT present on the server: Possibly invalid filename or folder location? Not found at : {} and {}'.format(
                        imagepath_today, imagepath))
        # Copy file to backup location
        backupimage(imagepath, imagepath_backup)
    # Return the backup path
    return imagepath_backup


# imagedata_raw = imagepath2imagedataraw(imagepath)
def imagepath2imagedataraw_fits(imagepath):
    # Check that imagepath is a valid path
    if os.path.exists(imagepath) is False:
        print('Invalid Filepath')
        return []
    # Load fits file
    try:
        imagedata_raw = pyfits.open(imagepath)
        imagedata_raw = imagedata_raw[0].data
    except TypeError as e:
        imagename = os.path.split(imagepath)[1]
        print("Error -- File may not be downloaded property -- {}".format(e))
        print("Trying to re-download file {}".format(imagename))
        imagename2imagepath(imagename, redownload=True)
        imagedata_raw = pyfits.open(imagepath)
        imagedata_raw = imagedata_raw[0].data

    imagedata_raw = np.float64(imagedata_raw)
    return imagedata_raw


# imagedata_raw = imagepath2imagedataraw(imagepath)
def imagepath2imagedataraw(imagepath):
    # Find the image format
    imageformat = os.path.splitext(imagepath)[1]
    if imageformat == '.fits':
        return imagepath2imagedataraw_fits(imagepath)
    else:
        print('Unknown file type')
        return None


def imagedataraw2imagedataall(imagedata_raw):
    # Make a copy of the input
    imagedata_all = imagedata_raw.copy()
    # Figure out image type and subtract background
    if imagedata_all.shape[0] == 3:
        imagedata_all[0] -= imagedata_all[2]
        imagedata_all[1] -= imagedata_all[2]
    elif imagedata_all.shape[0] == 4 and np.sum(imagedata_all[3]) == 0:
        imagedata_all[0] -= imagedata_all[2]
        imagedata_all[1] -= imagedata_all[2]
    elif imagedata_all.shape[0] == 4 and np.sum(imagedata_all[3]) != 0:
        imagedata_all[0] -= imagedata_all[2]
        imagedata_all[1] -= imagedata_all[3]
    else:
        raise NotImplementedError('Not a valid absorbance image: doesn\'t have 3 or 4 images')
    imagedata_all = imagedata_all[0:2]
    return imagedata_all


# imagedata_od = imagedataraw2od(imagedata_raw)
def imagedataall2od(imagedata_all):
    # Calculate OD
    with np.errstate(divide='ignore', invalid='ignore'):
        imagedata_od = np.log(imagedata_all[1] / imagedata_all[0])
    # Remove nan and inf with average of the surrounding -- to be done
    return imagedata_od


# TESTS
def tests():
    name = '05-17-2017_20_19_59_TopA'
    path = imagename2imagepath(name)
    data = imagepath2imagedataraw(path)
    print('success')

if __name__ == '__main__':
    tests()<|MERGE_RESOLUTION|>--- conflicted
+++ resolved
@@ -6,10 +6,7 @@
 import datetime
 from datetime import timedelta
 import re
-<<<<<<< HEAD
 # import pyfits
-=======
->>>>>>> 57127bf2
 import astropy.io.fits as pyfits
 import matplotlib.pyplot as pp
 from shutil import copyfile
@@ -52,12 +49,8 @@
     # Platform dependent storage
     if _platform == 'darwin':
         # Mac OS X
-<<<<<<< HEAD
         backuppath = os.path.join(basepath, 'Documents', 'My Programs', 'Raw Imagedata Temporary')
         # backuppath = os.path.join(basepath, 'Documents Local', 'My Programs', 'Raw Imagedata Temporary')
-=======
-        backuppath = os.path.join(basepath, 'Documents', 'My Programs', 'Raw Imagedata Temporary',lab)
->>>>>>> 57127bf2
     elif _platform == 'win32' or _platform == 'cygwin':
         # Windows
         backuppath = os.path.join(basepath, 'Documents', 'My Programs', 'Raw Imagedata Temporary',lab)
@@ -194,19 +187,14 @@
             basepath = '/Volumes/Raw Data/Fermi3/Images'
     elif _platform == 'win32' or _platform == 'cygwin':
         # Windows
-<<<<<<< HEAD
-        basepath = '\\\\18.25.16.34\\Raw Data\\Images'
-=======
         if lab=='bec1':
             basepath = '\\\\bec1server.mit.edu\\Raw Data\\Images'
         elif lab=='fermi3':
             basepath = '\\\\bec1server.mit.edu\\Raw Data\\Fermi3\\Images'
->>>>>>> 57127bf2
     else:
         # Unknown platform
         basepath = None
     # Check if server is connected
-<<<<<<< HEAD
     if os.path.exists(basepath) is False:
         raise FileNotFoundError('Server NOT connected at {}! and file was not found at {}'.format(basepath, imagepath_backup))
     # Find the fullpath to the image
@@ -215,22 +203,13 @@
     if os.path.exists(imagepath) is False:
         imagepath_today = imagepath
         subpath = imagename2subfolder_yesterday(imagename)
-=======
-    if os.path.exists(basepath):
-        # Find the fullpath to the image
->>>>>>> 57127bf2
         imagepath = os.path.join(basepath, subpath, imagename)
-        # Check if file exists
         if os.path.exists(imagepath) is False:
-            imagepath_today = imagepath
-            subpath = imagename2subfolder_yesterday(imagename)
-            imagepath = os.path.join(basepath, subpath, imagename)
-            if os.path.exists(imagepath) is False:
-                raise FileNotFoundError(
-                    'Image NOT present on the server: Possibly invalid filename or folder location? Not found at : {} and {}'.format(
-                        imagepath_today, imagepath))
-        # Copy file to backup location
-        backupimage(imagepath, imagepath_backup)
+            raise FileNotFoundError(
+                'Image NOT present on the server: Possibly invalid filename or folder location? Not found at : {} and {}'.format(
+                    imagepath_today, imagepath))
+    # Copy file to backup location
+    backupimage(imagepath, imagepath_backup)
     # Return the backup path
     return imagepath_backup
 
